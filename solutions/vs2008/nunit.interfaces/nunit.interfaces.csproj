﻿<?xml version="1.0" encoding="utf-8"?>
<Project ToolsVersion="3.5" DefaultTargets="Build" xmlns="http://schemas.microsoft.com/developer/msbuild/2003">
  <PropertyGroup>
    <Configuration Condition=" '$(Configuration)' == '' ">Debug</Configuration>
    <Platform Condition=" '$(Platform)' == '' ">AnyCPU</Platform>
    <ProductVersion>9.0.30729</ProductVersion>
    <SchemaVersion>2.0</SchemaVersion>
    <ProjectGuid>{43D2F73E-0076-4A1F-8BC0-579EB0142519}</ProjectGuid>
    <OutputType>Library</OutputType>
    <AppDesignerFolder>Properties</AppDesignerFolder>
    <RootNamespace>NUnit.Interfaces</RootNamespace>
    <AssemblyName>nunit.interfaces</AssemblyName>
    <TargetFrameworkVersion>v2.0</TargetFrameworkVersion>
    <FileAlignment>512</FileAlignment>
    <TargetFrameworkSubset>
    </TargetFrameworkSubset>
    <SignAssembly>true</SignAssembly>
    <AssemblyOriginatorKeyFile>nunit.snk</AssemblyOriginatorKeyFile>
  </PropertyGroup>
  <PropertyGroup Condition=" '$(Configuration)|$(Platform)' == 'Debug|AnyCPU' ">
    <DebugSymbols>true</DebugSymbols>
    <DebugType>full</DebugType>
    <Optimize>false</Optimize>
    <OutputPath>..\bin\Debug\</OutputPath>
    <DefineConstants>TRACE;DEBUG;NET_3_5;CLR_2_0</DefineConstants>
    <ErrorReport>prompt</ErrorReport>
    <WarningLevel>4</WarningLevel>
  </PropertyGroup>
  <PropertyGroup Condition=" '$(Configuration)|$(Platform)' == 'Release|AnyCPU' ">
    <DebugType>pdbonly</DebugType>
    <Optimize>true</Optimize>
    <OutputPath>..\bin\Release\</OutputPath>
    <DefineConstants>TRACE;NET_3_5;CLR_2_0</DefineConstants>
    <ErrorReport>prompt</ErrorReport>
    <WarningLevel>4</WarningLevel>
  </PropertyGroup>
  <ItemGroup>
    <Reference Include="System" />
    <Reference Include="System.Data" />
    <Reference Include="System.Xml" />
  </ItemGroup>
  <ItemGroup>
    <Compile Include="..\..\..\src\interfaces\Core\Extensibility\Addin.cs">
      <Link>Core\Extensibility\Addin.cs</Link>
    </Compile>
    <Compile Include="..\..\..\src\interfaces\Core\Extensibility\AddinStatus.cs">
      <Link>Core\Extensibility\AddinStatus.cs</Link>
    </Compile>
    <Compile Include="..\..\..\src\interfaces\Core\Extensibility\ExtensionType.cs">
      <Link>Core\Extensibility\ExtensionType.cs</Link>
    </Compile>
    <Compile Include="..\..\..\src\interfaces\Core\Extensibility\IAddin.cs">
      <Link>Core\Extensibility\IAddin.cs</Link>
    </Compile>
    <Compile Include="..\..\..\src\interfaces\Core\Extensibility\IAddinRegistry.cs">
      <Link>Core\Extensibility\IAddinRegistry.cs</Link>
    </Compile>
    <Compile Include="..\..\..\src\interfaces\Core\Extensibility\IDataPointProvider.cs">
      <Link>Core\Extensibility\IDataPointProvider.cs</Link>
    </Compile>
    <Compile Include="..\..\..\src\interfaces\Core\Extensibility\IExtensionHost.cs">
      <Link>Core\Extensibility\IExtensionHost.cs</Link>
    </Compile>
    <Compile Include="..\..\..\src\interfaces\Core\Extensibility\IExtensionPoint.cs">
      <Link>Core\Extensibility\IExtensionPoint.cs</Link>
    </Compile>
    <Compile Include="..\..\..\src\interfaces\Core\Extensibility\IFrameworkRegistry.cs">
      <Link>Core\Extensibility\IFrameworkRegistry.cs</Link>
    </Compile>
    <Compile Include="..\..\..\src\interfaces\Core\Extensibility\ISuiteBuilder.cs">
      <Link>Core\Extensibility\ISuiteBuilder.cs</Link>
    </Compile>
    <Compile Include="..\..\..\src\interfaces\Core\Extensibility\ITestCaseBuilder.cs">
      <Link>Core\Extensibility\ITestCaseBuilder.cs</Link>
    </Compile>
    <Compile Include="..\..\..\src\interfaces\Core\Extensibility\ITestCaseProvider.cs">
      <Link>Core\Extensibility\ITestCaseProvider.cs</Link>
    </Compile>
    <Compile Include="..\..\..\src\interfaces\Core\Extensibility\ITestDecorator.cs">
      <Link>Core\Extensibility\ITestDecorator.cs</Link>
    </Compile>
    <Compile Include="..\..\..\src\interfaces\Core\Extensibility\NUnitAddinAttribute.cs">
      <Link>Core\Extensibility\NUnitAddinAttribute.cs</Link>
    </Compile>
    <Compile Include="..\..\..\src\interfaces\Core\Extensibility\TestFramework.cs">
      <Link>Core\Extensibility\TestFramework.cs</Link>
    </Compile>
    <Compile Include="..\..\..\src\interfaces\Core\Filters\AndFilter.cs">
      <Link>Core\Filters\AndFilter.cs</Link>
    </Compile>
    <Compile Include="..\..\..\src\interfaces\Core\Filters\CategoryFilter.cs">
      <Link>Core\Filters\CategoryFilter.cs</Link>
    </Compile>
    <Compile Include="..\..\..\src\interfaces\Core\Filters\NameFilter.cs">
      <Link>Core\Filters\NameFilter.cs</Link>
    </Compile>
    <Compile Include="..\..\..\src\interfaces\Core\Filters\NotFilter.cs">
      <Link>Core\Filters\NotFilter.cs</Link>
    </Compile>
    <Compile Include="..\..\..\src\interfaces\Core\Filters\OrFilter.cs">
      <Link>Core\Filters\OrFilter.cs</Link>
    </Compile>
    <Compile Include="..\..\..\src\interfaces\Core\Filters\SimpleNameFilter.cs">
      <Link>Core\Filters\SimpleNameFilter.cs</Link>
    </Compile>
    <Compile Include="..\..\..\src\interfaces\Core\IService.cs">
      <Link>Core\IService.cs</Link>
    </Compile>
    <Compile Include="..\..\..\src\interfaces\Core\ITest.cs">
      <Link>Core\ITest.cs</Link>
    </Compile>
    <Compile Include="..\..\..\src\interfaces\Core\ITestListener.cs">
      <Link>Core\ITestListener.cs</Link>
    </Compile>
    <Compile Include="..\..\..\src\interfaces\Core\ResultState.cs">
      <Link>Core\ResultState.cs</Link>
    </Compile>
    <Compile Include="..\..\..\src\interfaces\Core\RunState.cs">
      <Link>Core\RunState.cs</Link>
    </Compile>
    <Compile Include="..\..\..\src\interfaces\Core\RuntimeFramework.cs">
      <Link>Core\RuntimeFramework.cs</Link>
    </Compile>
    <Compile Include="..\..\..\src\interfaces\Core\Test.cs">
      <Link>Core\Test.cs</Link>
    </Compile>
    <Compile Include="..\..\..\src\interfaces\Core\TestAssemblyInfo.cs">
      <Link>Core\TestAssemblyInfo.cs</Link>
    </Compile>
    <Compile Include="..\..\..\src\interfaces\Core\TestFilter.cs">
      <Link>Core\TestFilter.cs</Link>
    </Compile>
    <Compile Include="..\..\..\src\interfaces\Core\TestID.cs">
      <Link>Core\TestID.cs</Link>
    </Compile>
    <Compile Include="..\..\..\src\interfaces\Core\TestInfo.cs">
      <Link>Core\TestInfo.cs</Link>
    </Compile>
    <Compile Include="..\..\..\src\interfaces\Core\TestName.cs">
      <Link>Core\TestName.cs</Link>
    </Compile>
    <Compile Include="..\..\..\src\interfaces\Core\TestNode.cs">
      <Link>Core\TestNode.cs</Link>
    </Compile>
    <Compile Include="..\..\..\src\interfaces\Core\TestOutput.cs">
      <Link>Core\TestOutput.cs</Link>
    </Compile>
    <Compile Include="..\..\..\src\interfaces\Core\TestPackage.cs">
      <Link>Core\TestPackage.cs</Link>
    </Compile>
    <Compile Include="..\..\..\src\interfaces\Core\TestResult.cs">
      <Link>Core\TestResult.cs</Link>
    </Compile>
    <Compile Include="..\..\..\src\interfaces\Core\TestRunner.cs">
      <Link>Core\TestRunner.cs</Link>
    </Compile>
    <Compile Include="..\..\..\src\interfaces\AssemblyInfo.cs">
      <Link>AssemblyInfo.cs</Link>
    </Compile>
<<<<<<< HEAD
    <Compile Include="..\..\..\src\interfaces\Framework\ITestCaseData.cs">
      <Link>Framework\ITestCaseData.cs</Link>
    </Compile>
    <Compile Include="..\..\..\src\interfaces\Framework\MessageMatch.cs">
      <Link>Framework\MessageMatch.cs</Link>
    </Compile>
=======
>>>>>>> f01b00be
  </ItemGroup>
  <ItemGroup>
    <Content Include="..\..\..\src\interfaces\Interfaces.txt">
      <Link>Interfaces.txt</Link>
    </Content>
  </ItemGroup>
  <ItemGroup>
    <None Include="nunit.snk" />
  </ItemGroup>
  <ItemGroup>
    <Folder Include="Properties\" />
  </ItemGroup>
  <Import Project="$(MSBuildToolsPath)\Microsoft.CSharp.targets" />
  <!-- To modify your build process, add your task inside one of the targets below and uncomment it. 
       Other similar extension points exist, see Microsoft.Common.targets.
  <Target Name="BeforeBuild">
  </Target>
  <Target Name="AfterBuild">
  </Target>
  -->
</Project><|MERGE_RESOLUTION|>--- conflicted
+++ resolved
@@ -1,189 +1,180 @@
-﻿<?xml version="1.0" encoding="utf-8"?>
-<Project ToolsVersion="3.5" DefaultTargets="Build" xmlns="http://schemas.microsoft.com/developer/msbuild/2003">
-  <PropertyGroup>
-    <Configuration Condition=" '$(Configuration)' == '' ">Debug</Configuration>
-    <Platform Condition=" '$(Platform)' == '' ">AnyCPU</Platform>
-    <ProductVersion>9.0.30729</ProductVersion>
-    <SchemaVersion>2.0</SchemaVersion>
-    <ProjectGuid>{43D2F73E-0076-4A1F-8BC0-579EB0142519}</ProjectGuid>
-    <OutputType>Library</OutputType>
-    <AppDesignerFolder>Properties</AppDesignerFolder>
-    <RootNamespace>NUnit.Interfaces</RootNamespace>
-    <AssemblyName>nunit.interfaces</AssemblyName>
-    <TargetFrameworkVersion>v2.0</TargetFrameworkVersion>
-    <FileAlignment>512</FileAlignment>
-    <TargetFrameworkSubset>
-    </TargetFrameworkSubset>
-    <SignAssembly>true</SignAssembly>
-    <AssemblyOriginatorKeyFile>nunit.snk</AssemblyOriginatorKeyFile>
-  </PropertyGroup>
-  <PropertyGroup Condition=" '$(Configuration)|$(Platform)' == 'Debug|AnyCPU' ">
-    <DebugSymbols>true</DebugSymbols>
-    <DebugType>full</DebugType>
-    <Optimize>false</Optimize>
-    <OutputPath>..\bin\Debug\</OutputPath>
-    <DefineConstants>TRACE;DEBUG;NET_3_5;CLR_2_0</DefineConstants>
-    <ErrorReport>prompt</ErrorReport>
-    <WarningLevel>4</WarningLevel>
-  </PropertyGroup>
-  <PropertyGroup Condition=" '$(Configuration)|$(Platform)' == 'Release|AnyCPU' ">
-    <DebugType>pdbonly</DebugType>
-    <Optimize>true</Optimize>
-    <OutputPath>..\bin\Release\</OutputPath>
-    <DefineConstants>TRACE;NET_3_5;CLR_2_0</DefineConstants>
-    <ErrorReport>prompt</ErrorReport>
-    <WarningLevel>4</WarningLevel>
-  </PropertyGroup>
-  <ItemGroup>
-    <Reference Include="System" />
-    <Reference Include="System.Data" />
-    <Reference Include="System.Xml" />
-  </ItemGroup>
-  <ItemGroup>
-    <Compile Include="..\..\..\src\interfaces\Core\Extensibility\Addin.cs">
-      <Link>Core\Extensibility\Addin.cs</Link>
-    </Compile>
-    <Compile Include="..\..\..\src\interfaces\Core\Extensibility\AddinStatus.cs">
-      <Link>Core\Extensibility\AddinStatus.cs</Link>
-    </Compile>
-    <Compile Include="..\..\..\src\interfaces\Core\Extensibility\ExtensionType.cs">
-      <Link>Core\Extensibility\ExtensionType.cs</Link>
-    </Compile>
-    <Compile Include="..\..\..\src\interfaces\Core\Extensibility\IAddin.cs">
-      <Link>Core\Extensibility\IAddin.cs</Link>
-    </Compile>
-    <Compile Include="..\..\..\src\interfaces\Core\Extensibility\IAddinRegistry.cs">
-      <Link>Core\Extensibility\IAddinRegistry.cs</Link>
-    </Compile>
-    <Compile Include="..\..\..\src\interfaces\Core\Extensibility\IDataPointProvider.cs">
-      <Link>Core\Extensibility\IDataPointProvider.cs</Link>
-    </Compile>
-    <Compile Include="..\..\..\src\interfaces\Core\Extensibility\IExtensionHost.cs">
-      <Link>Core\Extensibility\IExtensionHost.cs</Link>
-    </Compile>
-    <Compile Include="..\..\..\src\interfaces\Core\Extensibility\IExtensionPoint.cs">
-      <Link>Core\Extensibility\IExtensionPoint.cs</Link>
-    </Compile>
-    <Compile Include="..\..\..\src\interfaces\Core\Extensibility\IFrameworkRegistry.cs">
-      <Link>Core\Extensibility\IFrameworkRegistry.cs</Link>
-    </Compile>
-    <Compile Include="..\..\..\src\interfaces\Core\Extensibility\ISuiteBuilder.cs">
-      <Link>Core\Extensibility\ISuiteBuilder.cs</Link>
-    </Compile>
-    <Compile Include="..\..\..\src\interfaces\Core\Extensibility\ITestCaseBuilder.cs">
-      <Link>Core\Extensibility\ITestCaseBuilder.cs</Link>
-    </Compile>
-    <Compile Include="..\..\..\src\interfaces\Core\Extensibility\ITestCaseProvider.cs">
-      <Link>Core\Extensibility\ITestCaseProvider.cs</Link>
-    </Compile>
-    <Compile Include="..\..\..\src\interfaces\Core\Extensibility\ITestDecorator.cs">
-      <Link>Core\Extensibility\ITestDecorator.cs</Link>
-    </Compile>
-    <Compile Include="..\..\..\src\interfaces\Core\Extensibility\NUnitAddinAttribute.cs">
-      <Link>Core\Extensibility\NUnitAddinAttribute.cs</Link>
-    </Compile>
-    <Compile Include="..\..\..\src\interfaces\Core\Extensibility\TestFramework.cs">
-      <Link>Core\Extensibility\TestFramework.cs</Link>
-    </Compile>
-    <Compile Include="..\..\..\src\interfaces\Core\Filters\AndFilter.cs">
-      <Link>Core\Filters\AndFilter.cs</Link>
-    </Compile>
-    <Compile Include="..\..\..\src\interfaces\Core\Filters\CategoryFilter.cs">
-      <Link>Core\Filters\CategoryFilter.cs</Link>
-    </Compile>
-    <Compile Include="..\..\..\src\interfaces\Core\Filters\NameFilter.cs">
-      <Link>Core\Filters\NameFilter.cs</Link>
-    </Compile>
-    <Compile Include="..\..\..\src\interfaces\Core\Filters\NotFilter.cs">
-      <Link>Core\Filters\NotFilter.cs</Link>
-    </Compile>
-    <Compile Include="..\..\..\src\interfaces\Core\Filters\OrFilter.cs">
-      <Link>Core\Filters\OrFilter.cs</Link>
-    </Compile>
-    <Compile Include="..\..\..\src\interfaces\Core\Filters\SimpleNameFilter.cs">
-      <Link>Core\Filters\SimpleNameFilter.cs</Link>
-    </Compile>
-    <Compile Include="..\..\..\src\interfaces\Core\IService.cs">
-      <Link>Core\IService.cs</Link>
-    </Compile>
-    <Compile Include="..\..\..\src\interfaces\Core\ITest.cs">
-      <Link>Core\ITest.cs</Link>
-    </Compile>
-    <Compile Include="..\..\..\src\interfaces\Core\ITestListener.cs">
-      <Link>Core\ITestListener.cs</Link>
-    </Compile>
-    <Compile Include="..\..\..\src\interfaces\Core\ResultState.cs">
-      <Link>Core\ResultState.cs</Link>
-    </Compile>
-    <Compile Include="..\..\..\src\interfaces\Core\RunState.cs">
-      <Link>Core\RunState.cs</Link>
-    </Compile>
-    <Compile Include="..\..\..\src\interfaces\Core\RuntimeFramework.cs">
-      <Link>Core\RuntimeFramework.cs</Link>
-    </Compile>
-    <Compile Include="..\..\..\src\interfaces\Core\Test.cs">
-      <Link>Core\Test.cs</Link>
-    </Compile>
-    <Compile Include="..\..\..\src\interfaces\Core\TestAssemblyInfo.cs">
-      <Link>Core\TestAssemblyInfo.cs</Link>
-    </Compile>
-    <Compile Include="..\..\..\src\interfaces\Core\TestFilter.cs">
-      <Link>Core\TestFilter.cs</Link>
-    </Compile>
-    <Compile Include="..\..\..\src\interfaces\Core\TestID.cs">
-      <Link>Core\TestID.cs</Link>
-    </Compile>
-    <Compile Include="..\..\..\src\interfaces\Core\TestInfo.cs">
-      <Link>Core\TestInfo.cs</Link>
-    </Compile>
-    <Compile Include="..\..\..\src\interfaces\Core\TestName.cs">
-      <Link>Core\TestName.cs</Link>
-    </Compile>
-    <Compile Include="..\..\..\src\interfaces\Core\TestNode.cs">
-      <Link>Core\TestNode.cs</Link>
-    </Compile>
-    <Compile Include="..\..\..\src\interfaces\Core\TestOutput.cs">
-      <Link>Core\TestOutput.cs</Link>
-    </Compile>
-    <Compile Include="..\..\..\src\interfaces\Core\TestPackage.cs">
-      <Link>Core\TestPackage.cs</Link>
-    </Compile>
-    <Compile Include="..\..\..\src\interfaces\Core\TestResult.cs">
-      <Link>Core\TestResult.cs</Link>
-    </Compile>
-    <Compile Include="..\..\..\src\interfaces\Core\TestRunner.cs">
-      <Link>Core\TestRunner.cs</Link>
-    </Compile>
-    <Compile Include="..\..\..\src\interfaces\AssemblyInfo.cs">
-      <Link>AssemblyInfo.cs</Link>
-    </Compile>
-<<<<<<< HEAD
-    <Compile Include="..\..\..\src\interfaces\Framework\ITestCaseData.cs">
-      <Link>Framework\ITestCaseData.cs</Link>
-    </Compile>
-    <Compile Include="..\..\..\src\interfaces\Framework\MessageMatch.cs">
-      <Link>Framework\MessageMatch.cs</Link>
-    </Compile>
-=======
->>>>>>> f01b00be
-  </ItemGroup>
-  <ItemGroup>
-    <Content Include="..\..\..\src\interfaces\Interfaces.txt">
-      <Link>Interfaces.txt</Link>
-    </Content>
-  </ItemGroup>
-  <ItemGroup>
-    <None Include="nunit.snk" />
-  </ItemGroup>
-  <ItemGroup>
-    <Folder Include="Properties\" />
-  </ItemGroup>
-  <Import Project="$(MSBuildToolsPath)\Microsoft.CSharp.targets" />
-  <!-- To modify your build process, add your task inside one of the targets below and uncomment it. 
-       Other similar extension points exist, see Microsoft.Common.targets.
-  <Target Name="BeforeBuild">
-  </Target>
-  <Target Name="AfterBuild">
-  </Target>
-  -->
+﻿<?xml version="1.0" encoding="utf-8"?>
+<Project ToolsVersion="3.5" DefaultTargets="Build" xmlns="http://schemas.microsoft.com/developer/msbuild/2003">
+  <PropertyGroup>
+    <Configuration Condition=" '$(Configuration)' == '' ">Debug</Configuration>
+    <Platform Condition=" '$(Platform)' == '' ">AnyCPU</Platform>
+    <ProductVersion>9.0.30729</ProductVersion>
+    <SchemaVersion>2.0</SchemaVersion>
+    <ProjectGuid>{43D2F73E-0076-4A1F-8BC0-579EB0142519}</ProjectGuid>
+    <OutputType>Library</OutputType>
+    <AppDesignerFolder>Properties</AppDesignerFolder>
+    <RootNamespace>NUnit.Interfaces</RootNamespace>
+    <AssemblyName>nunit.interfaces</AssemblyName>
+    <TargetFrameworkVersion>v2.0</TargetFrameworkVersion>
+    <FileAlignment>512</FileAlignment>
+    <TargetFrameworkSubset>
+    </TargetFrameworkSubset>
+    <SignAssembly>true</SignAssembly>
+    <AssemblyOriginatorKeyFile>nunit.snk</AssemblyOriginatorKeyFile>
+  </PropertyGroup>
+  <PropertyGroup Condition=" '$(Configuration)|$(Platform)' == 'Debug|AnyCPU' ">
+    <DebugSymbols>true</DebugSymbols>
+    <DebugType>full</DebugType>
+    <Optimize>false</Optimize>
+    <OutputPath>..\bin\Debug\</OutputPath>
+    <DefineConstants>TRACE;DEBUG;NET_3_5;CLR_2_0</DefineConstants>
+    <ErrorReport>prompt</ErrorReport>
+    <WarningLevel>4</WarningLevel>
+  </PropertyGroup>
+  <PropertyGroup Condition=" '$(Configuration)|$(Platform)' == 'Release|AnyCPU' ">
+    <DebugType>pdbonly</DebugType>
+    <Optimize>true</Optimize>
+    <OutputPath>..\bin\Release\</OutputPath>
+    <DefineConstants>TRACE;NET_3_5;CLR_2_0</DefineConstants>
+    <ErrorReport>prompt</ErrorReport>
+    <WarningLevel>4</WarningLevel>
+  </PropertyGroup>
+  <ItemGroup>
+    <Reference Include="System" />
+    <Reference Include="System.Data" />
+    <Reference Include="System.Xml" />
+  </ItemGroup>
+  <ItemGroup>
+    <Compile Include="..\..\..\src\interfaces\Core\Extensibility\Addin.cs">
+      <Link>Core\Extensibility\Addin.cs</Link>
+    </Compile>
+    <Compile Include="..\..\..\src\interfaces\Core\Extensibility\AddinStatus.cs">
+      <Link>Core\Extensibility\AddinStatus.cs</Link>
+    </Compile>
+    <Compile Include="..\..\..\src\interfaces\Core\Extensibility\ExtensionType.cs">
+      <Link>Core\Extensibility\ExtensionType.cs</Link>
+    </Compile>
+    <Compile Include="..\..\..\src\interfaces\Core\Extensibility\IAddin.cs">
+      <Link>Core\Extensibility\IAddin.cs</Link>
+    </Compile>
+    <Compile Include="..\..\..\src\interfaces\Core\Extensibility\IAddinRegistry.cs">
+      <Link>Core\Extensibility\IAddinRegistry.cs</Link>
+    </Compile>
+    <Compile Include="..\..\..\src\interfaces\Core\Extensibility\IDataPointProvider.cs">
+      <Link>Core\Extensibility\IDataPointProvider.cs</Link>
+    </Compile>
+    <Compile Include="..\..\..\src\interfaces\Core\Extensibility\IExtensionHost.cs">
+      <Link>Core\Extensibility\IExtensionHost.cs</Link>
+    </Compile>
+    <Compile Include="..\..\..\src\interfaces\Core\Extensibility\IExtensionPoint.cs">
+      <Link>Core\Extensibility\IExtensionPoint.cs</Link>
+    </Compile>
+    <Compile Include="..\..\..\src\interfaces\Core\Extensibility\IFrameworkRegistry.cs">
+      <Link>Core\Extensibility\IFrameworkRegistry.cs</Link>
+    </Compile>
+    <Compile Include="..\..\..\src\interfaces\Core\Extensibility\ISuiteBuilder.cs">
+      <Link>Core\Extensibility\ISuiteBuilder.cs</Link>
+    </Compile>
+    <Compile Include="..\..\..\src\interfaces\Core\Extensibility\ITestCaseBuilder.cs">
+      <Link>Core\Extensibility\ITestCaseBuilder.cs</Link>
+    </Compile>
+    <Compile Include="..\..\..\src\interfaces\Core\Extensibility\ITestCaseProvider.cs">
+      <Link>Core\Extensibility\ITestCaseProvider.cs</Link>
+    </Compile>
+    <Compile Include="..\..\..\src\interfaces\Core\Extensibility\ITestDecorator.cs">
+      <Link>Core\Extensibility\ITestDecorator.cs</Link>
+    </Compile>
+    <Compile Include="..\..\..\src\interfaces\Core\Extensibility\NUnitAddinAttribute.cs">
+      <Link>Core\Extensibility\NUnitAddinAttribute.cs</Link>
+    </Compile>
+    <Compile Include="..\..\..\src\interfaces\Core\Extensibility\TestFramework.cs">
+      <Link>Core\Extensibility\TestFramework.cs</Link>
+    </Compile>
+    <Compile Include="..\..\..\src\interfaces\Core\Filters\AndFilter.cs">
+      <Link>Core\Filters\AndFilter.cs</Link>
+    </Compile>
+    <Compile Include="..\..\..\src\interfaces\Core\Filters\CategoryFilter.cs">
+      <Link>Core\Filters\CategoryFilter.cs</Link>
+    </Compile>
+    <Compile Include="..\..\..\src\interfaces\Core\Filters\NameFilter.cs">
+      <Link>Core\Filters\NameFilter.cs</Link>
+    </Compile>
+    <Compile Include="..\..\..\src\interfaces\Core\Filters\NotFilter.cs">
+      <Link>Core\Filters\NotFilter.cs</Link>
+    </Compile>
+    <Compile Include="..\..\..\src\interfaces\Core\Filters\OrFilter.cs">
+      <Link>Core\Filters\OrFilter.cs</Link>
+    </Compile>
+    <Compile Include="..\..\..\src\interfaces\Core\Filters\SimpleNameFilter.cs">
+      <Link>Core\Filters\SimpleNameFilter.cs</Link>
+    </Compile>
+    <Compile Include="..\..\..\src\interfaces\Core\IService.cs">
+      <Link>Core\IService.cs</Link>
+    </Compile>
+    <Compile Include="..\..\..\src\interfaces\Core\ITest.cs">
+      <Link>Core\ITest.cs</Link>
+    </Compile>
+    <Compile Include="..\..\..\src\interfaces\Core\ITestListener.cs">
+      <Link>Core\ITestListener.cs</Link>
+    </Compile>
+    <Compile Include="..\..\..\src\interfaces\Core\ResultState.cs">
+      <Link>Core\ResultState.cs</Link>
+    </Compile>
+    <Compile Include="..\..\..\src\interfaces\Core\RunState.cs">
+      <Link>Core\RunState.cs</Link>
+    </Compile>
+    <Compile Include="..\..\..\src\interfaces\Core\RuntimeFramework.cs">
+      <Link>Core\RuntimeFramework.cs</Link>
+    </Compile>
+    <Compile Include="..\..\..\src\interfaces\Core\Test.cs">
+      <Link>Core\Test.cs</Link>
+    </Compile>
+    <Compile Include="..\..\..\src\interfaces\Core\TestAssemblyInfo.cs">
+      <Link>Core\TestAssemblyInfo.cs</Link>
+    </Compile>
+    <Compile Include="..\..\..\src\interfaces\Core\TestFilter.cs">
+      <Link>Core\TestFilter.cs</Link>
+    </Compile>
+    <Compile Include="..\..\..\src\interfaces\Core\TestID.cs">
+      <Link>Core\TestID.cs</Link>
+    </Compile>
+    <Compile Include="..\..\..\src\interfaces\Core\TestInfo.cs">
+      <Link>Core\TestInfo.cs</Link>
+    </Compile>
+    <Compile Include="..\..\..\src\interfaces\Core\TestName.cs">
+      <Link>Core\TestName.cs</Link>
+    </Compile>
+    <Compile Include="..\..\..\src\interfaces\Core\TestNode.cs">
+      <Link>Core\TestNode.cs</Link>
+    </Compile>
+    <Compile Include="..\..\..\src\interfaces\Core\TestOutput.cs">
+      <Link>Core\TestOutput.cs</Link>
+    </Compile>
+    <Compile Include="..\..\..\src\interfaces\Core\TestPackage.cs">
+      <Link>Core\TestPackage.cs</Link>
+    </Compile>
+    <Compile Include="..\..\..\src\interfaces\Core\TestResult.cs">
+      <Link>Core\TestResult.cs</Link>
+    </Compile>
+    <Compile Include="..\..\..\src\interfaces\Core\TestRunner.cs">
+      <Link>Core\TestRunner.cs</Link>
+    </Compile>
+    <Compile Include="..\..\..\src\interfaces\AssemblyInfo.cs">
+      <Link>AssemblyInfo.cs</Link>
+    </Compile>
+  </ItemGroup>
+  <ItemGroup>
+    <Content Include="..\..\..\src\interfaces\Interfaces.txt">
+      <Link>Interfaces.txt</Link>
+    </Content>
+  </ItemGroup>
+  <ItemGroup>
+    <None Include="nunit.snk" />
+  </ItemGroup>
+  <ItemGroup>
+    <Folder Include="Properties\" />
+  </ItemGroup>
+  <Import Project="$(MSBuildToolsPath)\Microsoft.CSharp.targets" />
+  <!-- To modify your build process, add your task inside one of the targets below and uncomment it. 
+       Other similar extension points exist, see Microsoft.Common.targets.
+  <Target Name="BeforeBuild">
+  </Target>
+  <Target Name="AfterBuild">
+  </Target>
+  -->
 </Project>