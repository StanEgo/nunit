﻿// ***********************************************************************
// Copyright (c) 2009 Charlie Poole, Rob Prouse
//
// Permission is hereby granted, free of charge, to any person obtaining
// a copy of this software and associated documentation files (the
// "Software"), to deal in the Software without restriction, including
// without limitation the rights to use, copy, modify, merge, publish,
// distribute, sublicense, and/or sell copies of the Software, and to
// permit persons to whom the Software is furnished to do so, subject to
// the following conditions:
//
// The above copyright notice and this permission notice shall be
// included in all copies or substantial portions of the Software.
//
// THE SOFTWARE IS PROVIDED "AS IS", WITHOUT WARRANTY OF ANY KIND,
// EXPRESS OR IMPLIED, INCLUDING BUT NOT LIMITED TO THE WARRANTIES OF
// MERCHANTABILITY, FITNESS FOR A PARTICULAR PURPOSE AND
// NONINFRINGEMENT. IN NO EVENT SHALL THE AUTHORS OR COPYRIGHT HOLDERS BE
// LIABLE FOR ANY CLAIM, DAMAGES OR OTHER LIABILITY, WHETHER IN AN ACTION
// OF CONTRACT, TORT OR OTHERWISE, ARISING FROM, OUT OF OR IN CONNECTION
// WITH THE SOFTWARE OR THE USE OR OTHER DEALINGS IN THE SOFTWARE.
// ***********************************************************************

using System;
using System.Collections.Generic;
using System.Reflection;
using System.Threading;
using NUnit.Framework;
#if !NETCOREAPP1_1
using NUnit.Compatibility;
#endif
using NUnit.Framework.Interfaces;
using NUnit.Framework.Internal.Builders;
using NUnit.Framework.Internal;
using NUnit.Framework.Internal.Commands;
using NUnit.Framework.Internal.Execution;

#if NETSTANDARD1_3 && !NETSTANDARD1_6 && !NETCOREAPP1_1
using BindingFlags = NUnit.Compatibility.BindingFlags;
#endif

namespace NUnit.TestUtilities
{
    /// <summary>
    /// Utility Class used to build and run NUnit tests used as test data
    /// </summary>
    public static class TestBuilder
    {
        #region Build Tests
<<<<<<< HEAD
=======

        public static TestSuite MakeSuite(string name)
        {
            return new TestSuite(name);
        }
>>>>>>> d596ec02

        public static TestSuite MakeFixture(Type type)
        {
            return (TestSuite)new DefaultSuiteBuilder().BuildFrom(new TypeWrapper(type));
        }

        public static TestSuite MakeFixture(object fixture)
        {
            TestSuite suite = MakeFixture(fixture.GetType());
            suite.Fixture = fixture;
            return suite;
        }

        public static TestSuite MakeParameterizedMethodSuite(Type type, string methodName)
        {
            var suite = MakeTestFromMethod(type, methodName) as TestSuite;
            Assert.NotNull(suite, "Unable to create parameterized suite - most likely there is no data provided");
            return suite;
        }

        public static TestMethod MakeTestCase(Type type, string methodName)
        {
            var test = MakeTestFromMethod(type, methodName) as TestMethod;
            Assert.NotNull(test, "Unable to create TestMethod from {0}", methodName);

            return test;
        }

        // Will return either a ParameterizedMethodSuite or an NUnitTestMethod
        // depending on whether the method takes arguments or not
        internal static Test MakeTestFromMethod(Type type, string methodName)
        {
            var method = type.GetMethod(methodName, BindingFlags.Static | BindingFlags.Instance | BindingFlags.Public | BindingFlags.NonPublic);

            if (method == null)
                Assert.Fail("Method not found: " + methodName);
            return new DefaultTestCaseBuilder().BuildFrom(new MethodWrapper(type, method));
        }

        #endregion
<<<<<<< HEAD

=======

        #region Create WorkItems

        public static WorkItem CreateWorkItem(Type type)
        {
            return CreateWorkItem(MakeFixture(type));
        }

        public static WorkItem CreateWorkItem(Type type, string methodName)
        {
            return CreateWorkItem(MakeTestFromMethod(type, methodName));
        }

        public static WorkItem CreateWorkItem(Test test)
        {
            var context = new TestExecutionContext();
            context.Dispatcher = new SuperSimpleDispatcher();

            return CreateWorkItem(test, context);
        }

        public static WorkItem CreateWorkItem(Test test, object testObject)
        {
            var context = new TestExecutionContext();
            context.TestObject = testObject;
            context.Dispatcher = new SuperSimpleDispatcher();

            return CreateWorkItem(test, context);
        }

        public static WorkItem CreateWorkItem(Test test, TestExecutionContext context)
        {
            var work = WorkItemBuilder.CreateWorkItem(test, TestFilter.Empty, true);
            work.InitializeContext(context);

            return work;
        }

        #endregion

>>>>>>> d596ec02
        #region Run Tests

        public static ITestResult RunTestFixture(Type type)
        {
            return RunTest(MakeFixture(type), null);
        }

        public static ITestResult RunTestFixture(object fixture)
        {
            return RunTest(MakeFixture(fixture), fixture);
        }

        public static ITestResult RunParameterizedMethodSuite(Type type, string methodName)
        {
            var suite = MakeParameterizedMethodSuite(type, methodName);

            object testObject = null;
            if (!IsStaticClass(type))
                testObject = Reflect.Construct(type);

            return RunTest(suite, testObject);
        }

        public static ITestResult RunTestCase(Type type, string methodName)
        {
            var testMethod = MakeTestCase(type, methodName);

            object testObject = null;
            if (!IsStaticClass(type))
                testObject = Reflect.Construct(type);

            return RunTest(testMethod, testObject);
        }

        public static ITestResult RunTestCase(object fixture, string methodName)
        {
            var testMethod = MakeTestCase(fixture.GetType(), methodName);

            return RunTest(testMethod, fixture);
        }

<<<<<<< HEAD
#if !NETSTANDARD1_3 && !NETSTANDARD1_6 && !NETCOREAPP1_1
        public static ITestResult RunAsTestCase(Action action)
        {
            var method = action.Method;
            var testMethod = MakeTestCase(method.DeclaringType, method.Name);
            return RunTest(testMethod);
        }
#endif

=======
>>>>>>> d596ec02
        public static ITestResult RunTest(Test test)
        {
            return RunTest(test, null);
        }

        public static ITestResult RunTest(Test test, object testObject)
        {
            return ExecuteWorkItem(CreateWorkItem(test, testObject));
        }

        public static ITestResult ExecuteWorkItem(WorkItem work)
        {
            work.Execute();

            // TODO: Replace with an event - but not while method is static
            while (work.State != WorkItemState.Complete)
            {
#if NETSTANDARD1_3
                System.Threading.Tasks.Task.Delay(1);
#else
                Thread.Sleep(1);
#endif
            }

            return work.Result;
        }

        #endregion

        #region Helper Methods

        private static bool IsStaticClass(Type type)
        {
#if NET40
            return type.IsAbstract && type.IsSealed;
#else
            return type.GetTypeInfo().IsAbstract && type.GetTypeInfo().IsSealed;
#endif
        }

        #endregion

        #region Nested TestDispatcher Class

        /// <summary>
        /// SuperSimpleDispatcher merely executes the work item.
        /// It is needed particularly when running suites, since
        /// the child items require a dispatcher in the context.
        /// </summary>
        class SuperSimpleDispatcher : IWorkItemDispatcher
        {
            public int LevelOfParallelism { get { return 0; } }

            public void Start(WorkItem topLevelWorkItem)
            {
                topLevelWorkItem.Execute();
            }

            public void Dispatch(WorkItem work)
            {
                work.Execute();
            }

            public void CancelRun(bool force)
            {
                throw new NotImplementedException();
            }
        }
        #endregion
    }
}<|MERGE_RESOLUTION|>--- conflicted
+++ resolved
@@ -47,14 +47,11 @@
     public static class TestBuilder
     {
         #region Build Tests
-<<<<<<< HEAD
-=======
 
         public static TestSuite MakeSuite(string name)
         {
             return new TestSuite(name);
         }
->>>>>>> d596ec02
 
         public static TestSuite MakeFixture(Type type)
         {
@@ -95,9 +92,6 @@
         }
 
         #endregion
-<<<<<<< HEAD
-
-=======
 
         #region Create WorkItems
 
@@ -138,7 +132,6 @@
 
         #endregion
 
->>>>>>> d596ec02
         #region Run Tests
 
         public static ITestResult RunTestFixture(Type type)
@@ -180,7 +173,6 @@
             return RunTest(testMethod, fixture);
         }
 
-<<<<<<< HEAD
 #if !NETSTANDARD1_3 && !NETSTANDARD1_6 && !NETCOREAPP1_1
         public static ITestResult RunAsTestCase(Action action)
         {
@@ -190,8 +182,6 @@
         }
 #endif
 
-=======
->>>>>>> d596ec02
         public static ITestResult RunTest(Test test)
         {
             return RunTest(test, null);
