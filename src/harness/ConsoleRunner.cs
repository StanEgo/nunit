﻿// ***********************************************************************
// Copyright (c) 2009-2014 Charlie Poole
//
// Permission is hereby granted, free of charge, to any person obtaining
// a copy of this software and associated documentation files (the
// "Software"), to deal in the Software without restriction, including
// without limitation the rights to use, copy, modify, merge, publish,
// distribute, sublicense, and/or sell copies of the Software, and to
// permit persons to whom the Software is furnished to do so, subject to
// the following conditions:
// 
// The above copyright notice and this permission notice shall be
// included in all copies or substantial portions of the Software.
// 
// THE SOFTWARE IS PROVIDED "AS IS", WITHOUT WARRANTY OF ANY KIND,
// EXPRESS OR IMPLIED, INCLUDING BUT NOT LIMITED TO THE WARRANTIES OF
// MERCHANTABILITY, FITNESS FOR A PARTICULAR PURPOSE AND
// NONINFRINGEMENT. IN NO EVENT SHALL THE AUTHORS OR COPYRIGHT HOLDERS BE
// LIABLE FOR ANY CLAIM, DAMAGES OR OTHER LIABILITY, WHETHER IN AN ACTION
// OF CONTRACT, TORT OR OTHERWISE, ARISING FROM, OUT OF OR IN CONNECTION
// WITH THE SOFTWARE OR THE USE OR OTHER DEALINGS IN THE SOFTWARE.
// ***********************************************************************

using System;
using System.Collections;
using System.Collections.Generic;
using System.Xml;
using System.IO;

namespace NUnit.Framework.TestHarness
{
    /// <summary>
    /// ConsoleRunner provides a text-based user interface to the
    /// test harness, similar to that of nunit-console.
    /// </summary>
    public class ConsoleRunner
    {
        #region Console Runner Return Codes

        public static readonly int OK = 0;
        public static readonly int INVALID_ARG = -1;
        public static readonly int FILE_NOT_FOUND = -2;
        public static readonly int FIXTURE_NOT_FOUND = -3;
        public static readonly int UNEXPECTED_ERROR = -100;

        #endregion

        #region Instance Fields

        private FrameworkDriver driver;
        private CommandLineOptions options;

        private TextWriter outWriter = Console.Out;
        private TextWriter errorWriter = Console.Error;

        private string workDirectory;

        #endregion

        #region Constructor

        public ConsoleRunner(CommandLineOptions commandlineOptions)
        {
            this.options = commandlineOptions;

            string assemblyPath = Path.GetFullPath(options.AssemblyName);
            AppDomain testDomain = AppDomain.CurrentDomain;
            if (options.RunInSeparateAppDomain)
                testDomain = CreateDomain(Path.GetDirectoryName(assemblyPath));

            var driverSettings = options.CreateDriverSettings();
            this.driver = new FrameworkDriver(assemblyPath, testDomain, driverSettings);

            this.workDirectory = options.WorkDirectory;
            if (this.workDirectory == null)
                this.workDirectory = Environment.CurrentDirectory;
            else if (!Directory.Exists(this.workDirectory))
                Directory.CreateDirectory(this.workDirectory);
        }

        #endregion

        #region Execute Method

        public int Execute()
        {
            DisplayRequestedOptions();

            string filter = TestFilterBuilder.CreateTestFilter(options);

            if (options.Explore)
                return ExploreTests(driver, filter);
            else
                return RunTests(driver, filter);
        }

        #endregion

        #region Helper Methods

        private int ExploreTests(FrameworkDriver driver, string filter)
        {
            IDictionary settings = new Dictionary<string, object>();

            XmlNode testNode = driver.ExploreTests(filter);

            if (testNode.Name == "error")
            {
                DisplayUnexpectedErrorMessage(testNode);
                return ConsoleRunner.UNEXPECTED_ERROR;
            }

            if (testNode.Attributes["runstate"].Value == "NotRunnable")
            {
                DisplayNotRunnableMessage(testNode);
                return ConsoleRunner.FILE_NOT_FOUND;
            }

            string exploreFile = options.ExploreFile;
            XmlTextWriter testWriter = exploreFile != null && exploreFile.Length > 0
                ? new XmlTextWriter(Path.Combine(workDirectory, exploreFile), System.Text.Encoding.UTF8)
                : new XmlTextWriter(Console.Out);
            testWriter.Formatting = Formatting.Indented;
            testNode.WriteTo(testWriter);
            testWriter.Close();

            if (exploreFile != null)
                Console.WriteLine("Tests saved as {0}", options.ExploreFile);

            return ConsoleRunner.OK;
        }

        private int RunTests(FrameworkDriver driver, string testFilter)
        {
            XmlNode loadReport = driver.Load();
            if (loadReport.Name == "error")
            {
                DisplayUnexpectedErrorMessage(loadReport);
                return ConsoleRunner.UNEXPECTED_ERROR;
            }

            TextWriter savedOut = Console.Out;
            TextWriter savedError = Console.Error;
            XmlNode resultNode;

            try
            {
                if (options.OutFile != null)
                    Console.SetOut(new StreamWriter(Path.Combine(workDirectory, options.OutFile)));

                if (options.ErrFile != null)
                    Console.SetError(new StreamWriter(Path.Combine(workDirectory, options.ErrFile)));

                resultNode = driver.Run(testFilter);
            }
            finally
            {
                Console.Out.Flush();
                Console.SetOut(savedOut);
                Console.Error.Flush();
                Console.SetError(savedError);
            }

            if (resultNode.Name == "error")
            {
                DisplayUnexpectedErrorMessage(resultNode);
                return ConsoleRunner.UNEXPECTED_ERROR;
            }

            if (resultNode.Attributes["runstate"].Value == "NotRunnable")
            {
                DisplayNotRunnableMessage(resultNode);
                return ConsoleRunner.FILE_NOT_FOUND;
            }

            string v3ResultFile = Path.Combine(workDirectory, options.V3ResultFile);
            NUnit3TestResultWriter nunit3ResultWriter = new NUnit3TestResultWriter();
            nunit3ResultWriter.WriteResultFile(resultNode, v3ResultFile);
            //XmlTextWriter nunit3ResultWriter = new XmlTextWriter(v3ResultFile, System.Text.Encoding.UTF8);
            //nunit3ResultWriter.Formatting = Formatting.Indented;
            //resultNode.WriteTo(nunit3ResultWriter);
            //nunit3ResultWriter.Close();

            string v2ResultFile = Path.Combine(workDirectory, options.V2ResultFile);
            NUnit2TestResultWriter nunit2ResultWriter = new NUnit2TestResultWriter();
            nunit2ResultWriter.WriteResultFile(resultNode, v2ResultFile);

<<<<<<< HEAD
=======
            // We are not always getting the TeamCity options output in the web, so make sure they are also going to the build log
>>>>>>> 5a118caa
            //if (!options.DisplayTeamCityServiceMessages)
                new ResultReporter(resultNode).ReportResults();

            if (options.OutFile != null)
                Console.WriteLine("Test standard output saved as {0}", Path.Combine(workDirectory, options.OutFile));
            if (options.ErrFile != null)
                Console.WriteLine("Test error output saved as {0}", Path.Combine(workDirectory, options.ErrFile));
            Console.WriteLine("NUnit3 Result File Saved as {0}", v3ResultFile);
            Console.WriteLine("NUnit2 Result File Saved as {0}", v2ResultFile);

            return int.Parse(resultNode.Attributes["failed"].Value);
        }

        private static void DisplayNotRunnableMessage(XmlNode resultNode)
        {
            var messageText = "Not Runnable: ";

            var messageNode = resultNode.SelectSingleNode("reason/message");
            if (messageNode != null) // First look for a message element
            {
                messageText += messageNode.InnerText;
            }
            else // No message Element, so try property value
            {
                var propNode = resultNode.SelectSingleNode("properties/property[@name='_SKIPREASON']");
                if (propNode != null)
                    messageText += propNode.Attributes["value"].Value;
            }

            Console.WriteLine(messageText);
        }

        private static void DisplayUnexpectedErrorMessage(XmlNode errorReport)
        {
            XmlAttribute message = errorReport.Attributes["message"];
            XmlAttribute stackTrace = errorReport.Attributes["stackTrace"];
            Console.WriteLine("Unexpected Error: {0}", message == null ? "" : message.Value);
            if (stackTrace != null)
                Console.WriteLine(stackTrace.Value);
        }

        private void DisplayRequestedOptions()
        {
            Console.WriteLine("Options -");

            if (options.AssemblyName == "test-harness.exe")
                Console.WriteLine("    Run self-test");

            Console.WriteLine(options.RunInSeparateAppDomain
                ? "    Use Separate AppDomain"
                : "    Use Same AppDomain" );

            if (options.DefaultTimeout >= 0)
                Console.WriteLine("    Default timeout: {0}", options.DefaultTimeout);
            
            if (options.NumWorkers.HasValue)
                Console.WriteLine("    Worker Threads: {0}", options.NumWorkers);
            
            Console.WriteLine("    Work Directory: {0}", workDirectory);
            
            Console.WriteLine("    Internal Trace: {0}", options.InternalTraceLevel);

            if (options.DisplayTeamCityServiceMessages)
                Console.WriteLine("    Display TeamCity Service Messages");
            
            Console.WriteLine();

            if (options.Tests.Count > 0)
            {
                Console.WriteLine("Selected test(s):");
                foreach (string testName in options.Tests)
                    Console.WriteLine("    " + testName);
            }

            if (options.Include != null && options.Include != string.Empty)
                Console.WriteLine("Included categories: " + options.Include);

            if (options.Exclude != null && options.Exclude != string.Empty)
                Console.WriteLine("Excluded categories: " + options.Exclude);
        }

        private static AppDomain CreateDomain(string appBase)
        {
            AppDomainSetup setup = new AppDomainSetup();
            setup.ApplicationBase = appBase;
            AppDomain domain = AppDomain.CreateDomain("test-domain", null, setup);
            return domain;
        }

        #endregion
    }
}<|MERGE_RESOLUTION|>--- conflicted
+++ resolved
@@ -185,12 +185,7 @@
             NUnit2TestResultWriter nunit2ResultWriter = new NUnit2TestResultWriter();
             nunit2ResultWriter.WriteResultFile(resultNode, v2ResultFile);
 
-<<<<<<< HEAD
-=======
-            // We are not always getting the TeamCity options output in the web, so make sure they are also going to the build log
->>>>>>> 5a118caa
-            //if (!options.DisplayTeamCityServiceMessages)
-                new ResultReporter(resultNode).ReportResults();
+            new ResultReporter(resultNode).ReportResults();
 
             if (options.OutFile != null)
                 Console.WriteLine("Test standard output saved as {0}", Path.Combine(workDirectory, options.OutFile));
