﻿<?xml version="1.0" encoding="utf-8"?>
<Project ToolsVersion="4.0" DefaultTargets="Build" xmlns="http://schemas.microsoft.com/developer/msbuild/2003">
  <PropertyGroup>
    <Configuration Condition=" '$(Configuration)' == '' ">Debug</Configuration>
    <Platform Condition=" '$(Platform)' == '' ">AnyCPU</Platform>
    <ProjectGuid>{D694CB69-6CFB-4762-86C2-EB27B808B282}</ProjectGuid>
    <OutputType>Library</OutputType>
    <AppDesignerFolder>Properties</AppDesignerFolder>
    <RootNamespace>NUnit.Engine.Tests</RootNamespace>
    <AssemblyName>nunit.engine.tests</AssemblyName>
    <TargetFrameworkVersion>v2.0</TargetFrameworkVersion>
    <FileAlignment>512</FileAlignment>
    <FileUpgradeFlags>
    </FileUpgradeFlags>
    <OldToolsVersion>3.5</OldToolsVersion>
    <UpgradeBackupLocation />
  </PropertyGroup>
  <PropertyGroup Condition=" '$(Configuration)|$(Platform)' == 'Debug|AnyCPU' ">
    <DebugSymbols>true</DebugSymbols>
    <DebugType>full</DebugType>
    <Optimize>false</Optimize>
    <OutputPath>..\..\..\bin\Debug\</OutputPath>
    <DefineConstants>TRACE;DEBUG;NUNIT_ENGINE</DefineConstants>
    <ErrorReport>prompt</ErrorReport>
    <WarningLevel>4</WarningLevel>
  </PropertyGroup>
  <PropertyGroup Condition=" '$(Configuration)|$(Platform)' == 'Release|AnyCPU' ">
    <DebugType>pdbonly</DebugType>
    <Optimize>true</Optimize>
    <OutputPath>..\..\..\bin\Release\</OutputPath>
    <DefineConstants>TRACE;NUNIT_ENGINE</DefineConstants>
    <ErrorReport>prompt</ErrorReport>
    <WarningLevel>4</WarningLevel>
  </PropertyGroup>
  <PropertyGroup>
    <RunPostBuildEvent>OnBuildSuccess</RunPostBuildEvent>
  </PropertyGroup>
  <PropertyGroup>
    <SignAssembly>true</SignAssembly>
  </PropertyGroup>
  <PropertyGroup>
    <AssemblyOriginatorKeyFile>..\..\nunit.snk</AssemblyOriginatorKeyFile>
  </PropertyGroup>
  <ItemGroup>
    <Reference Include="System" />
    <Reference Include="System.Drawing" />
    <Reference Include="System.Runtime.Remoting" />
    <Reference Include="System.Data" />
    <Reference Include="System.Web" />
    <Reference Include="System.Xml" />
    <Reference Include="Mono.Cecil">
      <HintPath>..\..\..\packages\Mono.Cecil.0.9.6.1\lib\net20\Mono.Cecil.dll</HintPath>
    </Reference>
    <Reference Include="System.Configuration" />
  </ItemGroup>
  <ItemGroup>
    <Compile Include="..\..\CommonAssemblyInfo.cs">
      <Link>Properties\CommonAssemblyInfo.cs</Link>
    </Compile>
    <Compile Include="..\..\Common\tests\AssemblyHelperTests.cs">
      <Link>Internal\AssemblyHelperTests.cs</Link>
    </Compile>
    <Compile Include="..\..\Common\tests\TestSelectionParserTests.cs">
      <Link>Services\TestSelectionParserTests.cs</Link>
    </Compile>
    <Compile Include="..\..\Common\tests\TokenizerTests.cs">
      <Link>Services\TokenizerTests.cs</Link>
    </Compile>
    <Compile Include="..\..\Common\tests\XmlHelperTests.cs">
      <Link>Internal\XmlHelperTests.cs</Link>
    </Compile>
    <Compile Include="..\EngineVersion.cs">
      <Link>Properties\EngineVersion.cs</Link>
    </Compile>
    <Compile Include="Api\ServiceLocatorTests.cs" />
    <Compile Include="Api\TestFilterTests.cs" />
    <Compile Include="Api\TestPackageTests.cs" />
    <Compile Include="AsyncTestEngineResultTests.cs" />
    <Compile Include="Drivers\NUnit3FrameworkDriverTests.cs" />
<<<<<<< HEAD
    <Compile Include="Internal\AssemblyDefinitionExtensionTests.cs" />
=======
    <Compile Include="DummyExtensions.cs" />
    <Compile Include="Internal\DirectoryFinderTests.cs" />
>>>>>>> 5387f4f5
    <Compile Include="Properties\AssemblyInfo.cs" />
    <Compile Include="Drivers\NotRunnableFrameworkDriverTests.cs" />
    <Compile Include="Internal\PathUtilTests.cs" />
    <Compile Include="Servers\ServerUtilityTests.cs" />
    <Compile Include="Internal\SettingsGroupTests.cs" />
    <Compile Include="ResultHelperTests.cs" />
    <Compile Include="Runners\ParallelTaskWorkerPoolTests.cs" />
    <Compile Include="RuntimeFrameworkTests.cs" />
    <Compile Include="Services\ExtensionServiceTests.cs" />
    <Compile Include="Services\Fakes\FakeRuntimeService.cs" />
    <Compile Include="Services\ServiceManagerTests.cs" />
    <Compile Include="Services\TestAgencyTests.cs" />
    <Compile Include="Services\SettingsServiceTests.cs" />
    <Compile Include="Services\RuntimeFrameworkServiceTests.cs" />
    <Compile Include="Services\DomainManagerStaticTests.cs" />
    <Compile Include="Services\Fakes\FakeService.cs" />
    <Compile Include="Services\Fakes\FakeProjectService.cs" />
    <Compile Include="Services\Fakes\FakeSettingsService.cs" />
    <Compile Include="Services\InProcessTestRunnerFactoryTests.cs" />
    <Compile Include="Services\DomainManagerTests.cs" />
    <Compile Include="Services\DriverServiceTests.cs" />
    <Compile Include="Services\ProjectServiceTests.cs" />
    <Compile Include="Services\ResultServiceTests.cs" />
    <Compile Include="Services\ResultWriters\NUnit2XmlResultWriterTests.cs" />
    <Compile Include="Services\ResultWriters\NUnit2XmlValidationTests.cs" />
    <Compile Include="Services\RecentFilesTests.cs" />
    <Compile Include="Services\ResultWriters\SchemaValidator.cs" />
    <Compile Include="Services\ResultWriters\XmlOutputTest.cs" />
    <Compile Include="Services\ResultWriters\XmlTransformResultWriterTests.cs" />
    <Compile Include="Services\DefaultTestRunnerFactoryTests.cs" />
    <Compile Include="Services\ServiceDependencyTests.cs" />
    <Compile Include="Services\TestFilterBuilderTests.cs" />
    <Compile Include="Services\TestFilteringTests.cs" />
    <Compile Include="TempResourceFile.cs" />
    <Compile Include="TestEngineResultTests.cs" />
  </ItemGroup>
  <ItemGroup>
    <ProjectReference Include="..\..\NUnitFramework\framework\nunit.framework-2.0.csproj">
      <Project>{12B66B03-90F1-4992-BD33-BDF3C69AE49E}</Project>
      <Name>nunit.framework-2.0</Name>
    </ProjectReference>
    <ProjectReference Include="..\nunit.engine.api\nunit.engine.api.csproj">
      <Project>{775FAD50-3623-4922-97C4-DFB29A8BE4C7}</Project>
      <Name>nunit.engine.api</Name>
    </ProjectReference>
    <ProjectReference Include="..\nunit.engine\nunit.engine.csproj">
      <Project>{372A3447-D657-40FF-A089-77C19FEC30C8}</Project>
      <Name>nunit.engine</Name>
    </ProjectReference>
    <ProjectReference Include="..\..\NUnitFramework\mock-assembly\mock-assembly-2.0.csproj">
      <Project>{2E368281-3BA8-4050-B05E-0E0E43F8F446}</Project>
      <Name>mock-assembly-2.0</Name>
    </ProjectReference>
  </ItemGroup>
  <ItemGroup />
  <ItemGroup>
    <Content Include="EngineTests.nunit">
      <CopyToOutputDirectory>PreserveNewest</CopyToOutputDirectory>
    </Content>
  </ItemGroup>
  <ItemGroup>
    <Service Include="{82A7F48D-3B50-4B1E-B82E-3ADA8210C358}" />
  </ItemGroup>
  <ItemGroup>
    <None Include="..\..\nunit.snk">
      <Link>nunit.snk</Link>
    </None>
    <None Include="App.config" />
    <None Include="packages.config" />
  </ItemGroup>
  <Import Project="$(MSBuildToolsPath)\Microsoft.CSharp.targets" />
  <PropertyGroup>
    <PostBuildEvent>
    </PostBuildEvent>
  </PropertyGroup>
  <!-- To modify your build process, add your task inside one of the targets below and uncomment it. 
       Other similar extension points exist, see Microsoft.Common.targets.
  <Target Name="BeforeBuild">
  </Target>
  <Target Name="AfterBuild">
  </Target>
  -->
</Project><|MERGE_RESOLUTION|>--- conflicted
+++ resolved
@@ -77,12 +77,9 @@
     <Compile Include="Api\TestPackageTests.cs" />
     <Compile Include="AsyncTestEngineResultTests.cs" />
     <Compile Include="Drivers\NUnit3FrameworkDriverTests.cs" />
-<<<<<<< HEAD
     <Compile Include="Internal\AssemblyDefinitionExtensionTests.cs" />
-=======
     <Compile Include="DummyExtensions.cs" />
     <Compile Include="Internal\DirectoryFinderTests.cs" />
->>>>>>> 5387f4f5
     <Compile Include="Properties\AssemblyInfo.cs" />
     <Compile Include="Drivers\NotRunnableFrameworkDriverTests.cs" />
     <Compile Include="Internal\PathUtilTests.cs" />
